# Changelog

All notable changes to this project will be documented in this file.

**Warning:** Features marked as *alpha* may change or be removed in a future release without notice. Use with
*caution.

## [Unreleased]

### Added

<<<<<<< HEAD
* The EPUB navigator is now able to navigate to a `Locator` using its `text` context. This is useful for search results or highlights missing precise locations.
=======
* (*alpha*) A new navigator for audiobooks.
  * The navigator is chromeless, so you will need to provide your own user interface.
* The EPUB navigator is now able to navigate to a `Locator` using its `text` context. This is useful for search results or highlights missing precise locations.
* New `EPUBNavigatorViewController.evaluateJavaScript()` API to run a JavaScript on the currently visible HTML resource.
* Support for Swift Package Manager (contributed by [@stevenzeck](https://github.com/readium/r2-navigator-swift/pull/176)).

### Deprecated

* Removed `navigator(_:userContentController:didReceive:)` which is actually not needed since you can provide your own `WKScriptMessageHandler` to `WKUserContentController`.

### Fixed

* Fixed receiving `EPUBNavigatorDelegate.navigator(_:setupUserScripts:)` for the first web view.


## [2.0.0]

### Deprecated

* All APIs deprecated in previous versions are now unavailable.
>>>>>>> 99cd5f26


## [2.0.0-beta.2]

### Added

* New `EPUBNavigatorDelegate` APIs to inject custom JavaScript.
  * Override `navigator(_:setupUserScripts:)` to register additional user script to the `WKUserContentController` of each web view.
  * Override `navigator(_:userContentController:didReceive:)` to receive callbacks from your scripts.

### Fixed

* Optimized performances of preloaded EPUB resources.


## [2.0.0-beta.1]

### Fixed

* EPUBs declaring multiple languages were laid out from right to left if the first language had an RTL reading
progression. Now if no reading progression is set, the `effectiveReadingProgression` will be LTR.


## [2.0.0-alpha.2]

### Added

* Support for the new `Publication` model using the [Content Protection](https://readium.org/architecture/proposals/006-content-protection) for DRM rights and the [Fetcher](https://readium.org/architecture/proposals/002-composite-fetcher-api) for resource access.
  * This replaces the `Container` and `DRMLicense` objects which were needed by the navigator before.

### Fixed

* Layout of right-to–left EPUB.
* [Various EPUB navigation issues](https://github.com/readium/r2-navigator-swift/pull/142):
  * Prevent breaking initial location when calling `updateUserSettings` too soon.
  * Fix weird scrolling behavior when double tapping on the edges to turn pages.
  * Don't send intermediate incorrect locators when loading a pending locator.
* Optimize positions calculation for LCP protected PDF.


## [2.0.0-alpha.1]

### Added

* Support for pop-up footnotes (contributed by [@tooolbox](https://github.com/readium/r2-navigator-swift/pull/118)).
  * **This is an opt-in feature**. Reading apps can customize how footnotes are presented to the user by implementing `NavigatorDelegate.navigator(_:shouldNavigateToNoteAt:content:referrer:)`. [An example presenting footnotes in pop-ups is demonstrated in the Test App](https://github.com/readium/r2-testapp-swift/pull/328).
  * Footnotes' content is extracted with [scinfu/SwiftSoup](https://github.com/scinfu/SwiftSoup), which you may need to add to your app if you're not using Carthage or CocoaPods.
* In EPUB's user settings:
  * Support for hyphenation (contributed by [@ehapmgs](https://github.com/readium/r2-navigator-swift/pull/76)).
  * Publishers' default styles are now used by default.
  * Default line height is increased to improve readability.
* JavaScript errors are logged in Xcode's console for easier debugging.

### Changed

* [Upgraded to Readium CSS 1.0.0-beta.1.](https://github.com/readium/r2-navigator-swift/pull/125)
  * Two new fonts are available: AccessibleDfa and IA Writer Duospace.
  * The file structure now follows strictly the one from [ReadiumCSS's `dist/`](https://github.com/readium/readium-css/tree/master/css/dist), for easy upgrades and custom builds replacement.

### Fixed

* Jumping to a bookmark (`Locator`) located in a resource that is not already pre-loaded used to fail for some publications.
* Touching interactive elements in fixed-layout EPUBs, when two-page spreads are enabled.

[unreleased]: https://github.com/readium/r2-navigator-swift/compare/master...HEAD
[2.0.0-alpha.1]: https://github.com/readium/r2-navigator-swift/compare/1.2.6...2.0.0-alpha.1
[2.0.0-alpha.2]: https://github.com/readium/r2-navigator-swift/compare/2.0.0-alpha.1...2.0.0-alpha.2
[2.0.0-beta.1]: https://github.com/readium/r2-navigator-swift/compare/2.0.0-alpha.2...2.0.0-beta.1
[2.0.0-beta.2]: https://github.com/readium/r2-navigator-swift/compare/2.0.0-beta.1...2.0.0-beta.2
[2.0.0]: https://github.com/readium/r2-navigator-swift/compare/2.0.0-beta.2...2.0.0<|MERGE_RESOLUTION|>--- conflicted
+++ resolved
@@ -9,9 +9,6 @@
 
 ### Added
 
-<<<<<<< HEAD
-* The EPUB navigator is now able to navigate to a `Locator` using its `text` context. This is useful for search results or highlights missing precise locations.
-=======
 * (*alpha*) A new navigator for audiobooks.
   * The navigator is chromeless, so you will need to provide your own user interface.
 * The EPUB navigator is now able to navigate to a `Locator` using its `text` context. This is useful for search results or highlights missing precise locations.
@@ -32,7 +29,6 @@
 ### Deprecated
 
 * All APIs deprecated in previous versions are now unavailable.
->>>>>>> 99cd5f26
 
 
 ## [2.0.0-beta.2]
