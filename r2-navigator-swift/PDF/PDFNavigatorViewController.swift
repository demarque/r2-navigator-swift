//
//  PDFNavigatorViewController.swift
//  r2-navigator-swift
//
//  Created by Mickaël Menu on 05.03.19.
//
//  Copyright 2019 Readium Foundation. All rights reserved.
//  Use of this source code is governed by a BSD-style license which is detailed
//  in the LICENSE file present in the project repository where this source code is maintained.
//

import Foundation
import PDFKit
import UIKit
import R2Shared


public protocol PDFNavigatorDelegate: VisualNavigatorDelegate { }


/// A view controller used to render a PDF `Publication`.
@available(iOS 11.0, *)
open class PDFNavigatorViewController: UIViewController, VisualNavigator, Loggable {
    
    enum Error: Swift.Error {
        case openPDFFailed
    }
    
    /// Whether the pages is always scaled to fit the screen, unless the user zoomed in.
    public var scalesDocumentToFit = true
    
    public weak var delegate: PDFNavigatorDelegate?
    public private(set) var pdfView: PDFDocumentView!

    private let publication: Publication
    private let initialLocation: Locator?
    private let editingActions: EditingActionsController
    /// Reading order index of the current resource.
    private var currentResourceIndex: Int?
    
    /// Holds the currently opened PDF Document.
    private let documentHolder = PDFDocumentHolder()
    
    /// Holds a reference to make sure it is not garbage-collected.
    private var tapGestureController: PDFTapGestureController?

    public init(publication: Publication, initialLocation: Locator? = nil, editingActions: [EditingAction] = EditingAction.defaultActions) {
<<<<<<< HEAD
=======
        assert(!publication.isRestricted, "The provided publication is restricted. Check that any DRM was properly unlocked using a Content Protection.")
        
>>>>>>> e13927e0
        self.publication = publication
        self.initialLocation = initialLocation
        self.editingActions = EditingActionsController(actions: editingActions, rights: publication.rights)
        
        super.init(nibName: nil, bundle: nil)
        
        self.editingActions.delegate = self
        
        // Wraps the PDF factories of publication services to return the currently opened document
        // held in `documentHolder` when relevant. This prevents opening several times the same
        // document, which is useful in particular with `LCPDFPositionService`.
        for service in publication.findServices(PDFPublicationService.self) {
            service.pdfFactory = CompositePDFDocumentFactory(factories: [
                documentHolder, service.pdfFactory
            ])
        }
    }
    
    public required init?(coder aDecoder: NSCoder) {
        fatalError("init(coder:) has not been implemented")
    }
    
    deinit {
        NotificationCenter.default.removeObserver(self)
    }

    open override func viewDidLoad() {
        super.viewDidLoad()
        
        view.backgroundColor = .black
        
        pdfView = PDFDocumentView(frame: view.bounds, editingActions: editingActions)
        pdfView.delegate = self
        pdfView.autoresizingMask = [.flexibleWidth, .flexibleHeight]
        view.addSubview(pdfView)
        
        tapGestureController = PDFTapGestureController(pdfView: pdfView, target: self, action: #selector(didTap))

        setupPDFView()

        NotificationCenter.default.addObserver(self, selector: #selector(pageDidChange), name: .PDFViewPageChanged, object: pdfView)
        NotificationCenter.default.addObserver(self, selector: #selector(selectionDidChange), name: .PDFViewSelectionChanged, object: pdfView)
        
        UIMenuController.shared.menuItems = [
            UIMenuItem(
                title: R2NavigatorLocalizedString("EditingAction.share"),
                action: #selector(shareSelection)
            )
        ]
        
        if let locator = initialLocation ?? publication.positions.first {
            go(to: locator)
        }
    }
    
    open override func viewWillAppear(_ animated: Bool) {
        super.viewWillAppear(animated)
        
        // Hack to layout properly the first page when opening the PDF.
        if scalesDocumentToFit {
            pdfView.scaleFactor = pdfView.minScaleFactor
            if let page = pdfView.currentPage {
                pdfView.go(to: page.bounds(for: pdfView.displayBox), on: page)
            }
        }
    }

    open override func viewWillTransition(to size: CGSize, with coordinator: UIViewControllerTransitionCoordinator) {
        super.viewWillTransition(to: size, with: coordinator)
        
        if scalesDocumentToFit {
            // Makes sure that the PDF is always properly scaled down when rotating the screen, if the user didn't zoom in.
            let isAtMinScaleFactor = (pdfView.scaleFactor == pdfView.minScaleFactor)
            coordinator.animate(alongsideTransition: { _ in
                self.updateScaleFactors()
                if isAtMinScaleFactor {
                    self.pdfView.scaleFactor = self.pdfView.minScaleFactor
                }
            })
        }
    }

    /// Override to customize the PDFDocumentView.
    open func setupPDFView() {
        pdfView.displaysAsBook = true
        pdfView.autoScales = !scalesDocumentToFit
    }
    
    @objc private func didTap(_ gesture: UITapGestureRecognizer) {
        let point = gesture.location(in: view)
        delegate?.navigator(self, didTapAt: point)
    }
    
    @objc private func pageDidChange() {
        guard let locator = currentPosition else {
            return
        }
        delegate?.navigator(self, locationDidChange: locator)
    }

    private func go(to link: Link, pageNumber: Int? = nil, completion: @escaping () -> Void) -> Bool {
        guard let index = publication.readingOrder.firstIndex(of: link) else {
            return false
        }
        
        if currentResourceIndex != index {
            guard let url = link.url(relativeTo: publication.baseURL),
                let document = PDFDocument(url: url) else
            {
                log(.error, "Can't open PDF document at \(link)")
                return false
            }
            
            currentResourceIndex = index
            documentHolder.set(document, at: link.href)
            pdfView.document = document
            updateScaleFactors()
        }
        
        guard let document = pdfView.document else {
            return false
        }
        if let pageNumber = pageNumber {
            let safePageNumber = min(max(0, pageNumber - 1), document.pageCount - 1)
            guard let page = document.page(at: safePageNumber) else {
                return false
            }
            pdfView.go(to: page)
        }
        DispatchQueue.main.async(execute: completion)
        return true
    }
    
    private func updateScaleFactors() {
        guard scalesDocumentToFit else {
            return
        }
        pdfView.minScaleFactor = pdfView.scaleFactorForSizeToFit
        pdfView.maxScaleFactor = 4.0
    }
    
    private func pageNumber(for locator: Locator) -> Int? {
        for fragment in locator.locations.fragments {
            // https://tools.ietf.org/rfc/rfc3778
            let optionalPageParam = fragment
                .components(separatedBy: CharacterSet(charactersIn: "&#"))
                .map { $0.components(separatedBy: "=") }
                .first { $0.first == "page" && $0.count == 2 }
            if let pageParam = optionalPageParam, let pageNumber = Int(pageParam[1]) {
                return pageNumber
            }
        }
        
        guard var position = locator.locations.position else {
            return nil
        }
        
        if
            publication.readingOrder.count > 1,
            let index = publication.readingOrder.firstIndex(withHREF: locator.href),
            let firstPosition = publication.positionsByReadingOrder[index].first?.locations.position
        {
            position = position - firstPosition + 1
        }
        
        return position
    }
    
    /// Returns the position locator of the current page.
    private var currentPosition: Locator? {
        guard let currentResourceIndex = self.currentResourceIndex,
            let pageNumber = pdfView.currentPage?.pageRef?.pageNumber,
            publication.readingOrder.indices.contains(currentResourceIndex) else
        {
            return nil
        }
        let positions = publication.positionsByReadingOrder[currentResourceIndex]
        guard positions.count > 0, 1...positions.count ~= pageNumber else {
            return nil
        }
        
        return positions[pageNumber - 1]
    }
    
    
    // MARK: - User Selection

    @objc func selectionDidChange(_ note: Notification) {
        guard let selection = pdfView.currentSelection,
            let text = selection.string,
            let page = selection.pages.first else
        {
            editingActions.selectionDidChange(nil)
            return
        }
        
        let frame = pdfView.convert(selection.bounds(for: page), from: page)
            // Makes it slightly bigger to have more room when displaying a popover.
            .insetBy(dx: -8, dy: -8)
        editingActions.selectionDidChange((text: text, frame: frame))
    }

    @objc private func shareSelection(_ sender: Any?) {
        guard let shareViewController = editingActions.makeShareViewController(from: pdfView) else {
            return
        }
        present(shareViewController, animated: true)
    }
    
    
    // MARK: - Navigator

    public var readingProgression: ReadingProgression {
        return publication.contentLayout.readingProgression
    }
    
    public var currentLocation: Locator? {
        currentPosition?.copy(text: { [weak self] in
            /// Adds some context for bookmarking
            if let page = self?.pdfView.currentPage {
                $0 = .init(highlight: String(page.string?.prefix(280) ?? ""))
            }
        })
    }

    public func go(to locator: Locator, animated: Bool, completion: @escaping () -> Void) -> Bool {
        guard let index = publication.readingOrder.firstIndex(withHREF: locator.href) else {
            return false
        }

        return go(
            to: publication.readingOrder[index],
            pageNumber: pageNumber(for: locator),
            completion: completion
        )
    }
    
    public func go(to link: Link, animated: Bool, completion: @escaping () -> Void) -> Bool {
        return go(to: Locator(link: link), animated: animated, completion: completion)
    }
    
    public func goForward(animated: Bool, completion: @escaping () -> Void) -> Bool {
        if pdfView.canGoToNextPage {
            pdfView.goToNextPage(nil)
            DispatchQueue.main.async(execute: completion)
            return true
        }
        
        let nextIndex = (currentResourceIndex ?? -1) + 1
        guard publication.readingOrder.indices.contains(nextIndex),
            let nextPosition = publication.positionsByReadingOrder[nextIndex].first else
        {
            return false
        }
        return go(to: nextPosition, animated: animated, completion: completion)
    }
    
    public func goBackward(animated: Bool, completion: @escaping () -> Void) -> Bool {
        if pdfView.canGoToPreviousPage {
            pdfView.goToPreviousPage(nil)
            DispatchQueue.main.async(execute: completion)
            return true
        }
        
        let previousIndex = (currentResourceIndex ?? 0) - 1
        guard publication.readingOrder.indices.contains(previousIndex),
            let previousPosition = publication.positionsByReadingOrder[previousIndex].first else
        {
            return false
        }
        return go(to: previousPosition, animated: animated, completion: completion)
    }
}

@available(iOS 11.0, *)
extension PDFNavigatorViewController: PDFViewDelegate {
    
    public func pdfViewWillClick(onLink sender: PDFView, with url: URL) {
        log(.debug, "Click URL: \(url)")
        
        let url = url.addingSchemeIfMissing("http")
        delegate?.navigator(self, presentExternalURL: url)
    }
    
    public func pdfViewParentViewController() -> UIViewController {
        return self
    }

}

@available(iOS 11.0, *)
extension PDFNavigatorViewController: EditingActionsControllerDelegate {
    
    func editingActionsDidPreventCopy(_ editingActions: EditingActionsController) {
        delegate?.navigator(self, presentError: .copyForbidden)
    }
    
}

@available(iOS 11.0, *)
extension PDFNavigatorViewController: UIGestureRecognizerDelegate {

    public func gestureRecognizer(_ gestureRecognizer: UIGestureRecognizer, shouldRecognizeSimultaneouslyWith otherGestureRecognizer: UIGestureRecognizer) -> Bool {
        return true
    }
    
}


// MARK: - Deprecated

@available(iOS 11.0, *)
extension PDFNavigatorViewController {
    
    /// This initializer is deprecated.
    /// `license` is not needed anymore.
    @available(*, unavailable, renamed: "init(publication:initialLocation:editingActions:)")
    public convenience init(publication: Publication, license: DRMLicense?, initialLocation: Locator? = nil, editingActions: [EditingAction] = EditingAction.defaultActions) {
        self.init(publication: publication, initialLocation: initialLocation, editingActions: editingActions)
    }
    
}<|MERGE_RESOLUTION|>--- conflicted
+++ resolved
@@ -45,11 +45,8 @@
     private var tapGestureController: PDFTapGestureController?
 
     public init(publication: Publication, initialLocation: Locator? = nil, editingActions: [EditingAction] = EditingAction.defaultActions) {
-<<<<<<< HEAD
-=======
         assert(!publication.isRestricted, "The provided publication is restricted. Check that any DRM was properly unlocked using a Content Protection.")
         
->>>>>>> e13927e0
         self.publication = publication
         self.initialLocation = initialLocation
         self.editingActions = EditingActionsController(actions: editingActions, rights: publication.rights)
