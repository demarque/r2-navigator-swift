//
//  Copyright 2018 Readium Foundation. All rights reserved.
//  Use of this source code is governed by the BSD-style license
//  available in the top-level LICENSE file of the project.
//

import R2Shared
import SafariServices
import SwiftSoup
import UIKit
import WebKit

public protocol EPUBNavigatorDelegate: VisualNavigatorDelegate {

    // MARK: - WebView Customization

    func navigator(_ navigator: EPUBNavigatorViewController, setupUserScripts userContentController: WKUserContentController)

    // MARK: - Deprecated
    
    // Implement `NavigatorDelegate.navigator(didTapAt:)` instead.
    func middleTapHandler()

    // Implement `NavigatorDelegate.navigator(locationDidChange:)` instead, to save the last read location.
    func willExitPublication(documentIndex: Int, progression: Double?)
    func didChangedDocumentPage(currentDocumentIndex: Int)
    func didNavigateViaInternalLinkTap(to documentIndex: Int)

    /// Implement `NavigatorDelegate.navigator(presentError:)` instead.
    func presentError(_ error: NavigatorError)

}

public extension EPUBNavigatorDelegate {

    func navigator(_ navigator: EPUBNavigatorViewController, setupUserScripts userContentController: WKUserContentController) {}

    func middleTapHandler() {}
    func willExitPublication(documentIndex: Int, progression: Double?) {}
    func didChangedDocumentPage(currentDocumentIndex: Int) {}
    func didNavigateViaInternalLinkTap(to documentIndex: Int) {}
    func presentError(_ error: NavigatorError) {}

}


public typealias EPUBContentInsets = (top: CGFloat, bottom: CGFloat)

open class EPUBNavigatorViewController: UIViewController, VisualNavigator, DecorableNavigator, Loggable {

    public enum EPUBError: Error {
        /// Returned when calling evaluateJavaScript() before a resource is loaded.
        case spreadNotLoaded
    }

    public struct Configuration {
        /// Editing actions which will be displayed in the default text selection menu.
        ///
        /// The default set of editing actions is `EditingAction.defaultActions`.
        ///
        /// You can provide custom actions with `EditingAction(title: "Highlight", action: #selector(highlight:))`.
        /// Then, implement the selector in one of your classes in the responder chain. Typically, in the
        /// `UIViewController` wrapping the `EPUBNavigatorViewController`.
        public var editingActions: [EditingAction]
        
        /// Content insets used to add some vertical margins around reflowable EPUB publications.
        /// The insets can be configured for each size class to allow smaller margins on compact
        /// screens.
        public var contentInset: [UIUserInterfaceSizeClass: EPUBContentInsets]

        /// Number of positions (as in `Publication.positionList`) to preload before the current page.
        public var preloadPreviousPositionCount: Int
        
        /// Number of positions (as in `Publication.positionList`) to preload after the current page.
        public var preloadNextPositionCount: Int

        /// Logs the state changes when true.
<<<<<<< HEAD
        public var debugState = false

        /// Supported decoration styles.
        public var decorationStyles = HTMLDecorationTemplate.defaultStyles()

        public init() {}
=======
        public var debugState: Bool
        
        public init(
            editingActions: [EditingAction] = EditingAction.defaultActions,
            contentInset: [UIUserInterfaceSizeClass: EPUBContentInsets] = [
                .compact: (top: 20, bottom: 20),
                .regular: (top: 44, bottom: 44)
            ],
            preloadPreviousPositionCount: Int = 2,
            preloadNextPositionCount: Int = 6,
            debugState: Bool = false
        ) {
            self.editingActions = editingActions
            self.contentInset = contentInset
            self.preloadPreviousPositionCount = preloadPreviousPositionCount
            self.preloadNextPositionCount = preloadNextPositionCount
            self.debugState = debugState
        }
>>>>>>> c9f91497
    }

    public weak var delegate: EPUBNavigatorDelegate? {
        didSet { notifyCurrentLocation() }
    }
    public var userSettings: UserSettings

    public var readingProgression: ReadingProgression {
        didSet { updateUserSettingStyle() }
    }
    
    /// Navigation state.
    private enum State: Equatable {
        /// Loading the spreads, for example after changing the user settings or loading the publication.
        case loading
        /// Waiting for further navigation instructions.
        case idle
        /// Jumping to `pendingLocator`.
        case jumping(pendingLocator: Locator)
        /// Turning the page in the given `direction`.
        case moving(direction: EPUBSpreadView.Direction)
        
        mutating func transition(_ event: Event) -> Bool {
            switch (self, event) {
            
            // All events are ignored when loading spreads, except for `loaded` and `load`.
            case (.loading, .load):
                return true
            case (.loading, .loaded):
                self = .idle
            case (.loading, _):
                return false

            case (.idle, .jump(let locator)):
                self = .jumping(pendingLocator: locator)
            case (.idle, .move(let direction)):
                self = .moving(direction: direction)

            case (.jumping, .jumped):
                self = .idle
            // Moving or jumping to another locator is not allowed during a pending jump.
            case (.jumping, .jump),
                 (.jumping, .move):
                return false
                
            case (.moving, .moved):
                self = .idle
            // Moving or jumping to another locator is not allowed during a pending move.
            case (.moving, .jump),
                 (.moving, .move):
                return false

            // Loading the spreads is always possible, because it can be triggered by rotating the
            // screen. In which case it cancels any on-going state.
            case (_, .load):
                self = .loading
                
            default:
                log(.error, "Invalid event \(event) for state \(self)")
                return false
            }
            
            return true
        }
    }
    
    /// Navigation event.
    private enum Event: Equatable {
        /// Load the spreads, for example after changing the user settings or loading the publication.
        case load
        /// The spreads were loaded.
        case loaded
        /// Jump to the given locator.
        case jump(Locator)
        /// Finished jumping to a locator.
        case jumped
        /// Turn the page in the given direction.
        case move(EPUBSpreadView.Direction)
        /// Finished turning the page.
        case moved
    }
    
    /// Current navigation state.
    private var state: State = .loading {
        didSet {
            if (config.debugState) {
                log(.debug, "* transitioned to \(state)")
            }
            
            // Disable user interaction while transitioning, to avoid UX issues.
            switch state {
            case .loading, .jumping, .moving:
                paginationView.isUserInteractionEnabled = false
            case .idle:
                paginationView.isUserInteractionEnabled = true
            }
        }
    }

    let config: Configuration
    private let publication: Publication
    private let initialLocation: Locator?
    private let editingActions: EditingActionsController

    /// Base URL on the resources server to the files in Static/
    /// Used to serve Readium CSS.
    private let resourcesURL: URL

    public init(publication: Publication, initialLocation: Locator? = nil, resourcesServer: ResourcesServer, config: Configuration = .init()) {
        assert(!publication.isRestricted, "The provided publication is restricted. Check that any DRM was properly unlocked using a Content Protection.")
        
        self.publication = publication
        self.initialLocation = initialLocation
        self.editingActions = EditingActionsController(actions: config.editingActions, rights: publication.rights)
        self.userSettings = UserSettings()
        publication.userProperties.properties = self.userSettings.userProperties.properties
        self.readingProgression = publication.metadata.effectiveReadingProgression
        self.config = config
        self.paginationView = PaginationView(frame: .zero, preloadPreviousPositionCount: config.preloadPreviousPositionCount, preloadNextPositionCount: config.preloadNextPositionCount)

        self.resourcesURL = {
            do {
                return try resourcesServer.serve(
                    Bundle.module.resourceURL!.appendingPathComponent("Assets/Static"),
                    at: "/r2-navigator/epub"
                )
            } catch {
                EPUBNavigatorViewController.log(.error, error)
                return URL(string: "")!
            }
        }()

        super.init(nibName: nil, bundle: nil)
        
        self.editingActions.delegate = self
        self.paginationView.delegate = self
    }

    @available(*, unavailable)
    public required init?(coder aDecoder: NSCoder) {
        fatalError("init(coder:) has not been implemented")
    }

    open override func viewDidLoad() {
        super.viewDidLoad()
        view.backgroundColor = .clear
        paginationView.backgroundColor = .clear
        paginationView.frame = view.bounds
        paginationView.autoresizingMask = [.flexibleHeight, .flexibleWidth]
        view.addSubview(paginationView)
        
        view.addGestureRecognizer(UITapGestureRecognizer(target: self, action: #selector(didTapBackground)))

        editingActions.updateSharedMenuController()

        reloadSpreads(at: initialLocation)
    }
    
    /// Intercepts tap gesture when the web views are not loaded.
    @objc private func didTapBackground(_ gesture: UITapGestureRecognizer) {
        guard state == .loading else { return }
        let point = gesture.location(in: view)
        delegate?.navigator(self, didTapAt: point)
    }

    open override func viewWillDisappear(_ animated: Bool) {
        super.viewWillDisappear(animated)
        
        // FIXME: Deprecated, to be removed at some point.
        if let currentResourceIndex = currentResourceIndex {
            let progression = currentLocation?.locations.progression
            delegate?.willExitPublication(documentIndex: currentResourceIndex, progression: progression)
        }
    }
    
    open override func viewWillTransition(to size: CGSize, with coordinator: UIViewControllerTransitionCoordinator) {
        super.viewWillTransition(to: size, with: coordinator)
        
        coordinator.animate(alongsideTransition: { [weak self] context in
            self?.reloadSpreads()
        })
    }

    @discardableResult
    private func on(_ event: Event) -> Bool {
        assert(Thread.isMainThread, "Raising navigation events must be done from the main thread")
        
        if (config.debugState) {
            log(.debug, "-> on \(event)")
        }
        
        return state.transition(event)
    }
    
    /// Mapping between reading order hrefs and the table of contents title.
    private lazy var tableOfContentsTitleByHref: [String: String] = {
        func fulfill(linkList: [Link]) -> [String: String] {
            var result = [String: String]()
            
            for link in linkList {
                if let title = link.title {
                    result[link.href] = title
                }
                let subResult = fulfill(linkList: link.children)
                result.merge(subResult) { (current, another) -> String in
                    return current
                }
            }
            return result
        }
        
        return fulfill(linkList: publication.tableOfContents)
    }()

    /// Goes to the next or previous page in the given scroll direction.
    private func go(to direction: EPUBSpreadView.Direction, animated: Bool, completion completionBlock: @escaping () -> Void) -> Bool {
        guard on(.move(direction)) else {
            return false
        }
        
        let completion = {
            self.on(.moved)
            completionBlock()
        }
        
        if
            let spreadView = paginationView.currentView as? EPUBSpreadView,
            spreadView.go(to: direction, animated: animated, completion: completion)
        {
            return true
        }
        
        let isRTL = (readingProgression == .rtl)
        let delta = isRTL ? -1 : 1
        let moved: Bool = {
            switch direction {
            case .left:
                let location: PageLocation = isRTL ? .start : .end
                return paginationView.goToIndex(currentSpreadIndex - delta, location: location, animated: animated, completion: completion)
            case .right:
                let location: PageLocation = isRTL ? .end : .start
                return paginationView.goToIndex(currentSpreadIndex + delta, location: location, animated: animated, completion: completion)
            }
        }()
        
        if !moved {
            on(.moved)
        }
        
        return moved
    }
    
    
    // MARK: - User settings
    
    public func updateUserSettingStyle() {
        assert(Thread.isMainThread, "User settings must be updated from the main thread")
        _updateUserSettingsStyle()
    }
    
    private lazy var _updateUserSettingsStyle = execute(
        when: { [weak self] in self?.state == .idle && self?.paginationView.isEmpty == false },
        pollingInterval: userSettingsStylePollingInterval
    ) { [weak self] in
        guard let self = self else { return }

        self.reloadSpreads()

        let location = self.currentLocation
        for (_, view) in self.paginationView.loadedViews {
            (view as? EPUBSpreadView)?.applyUserSettingsStyle()
        }

        // Re-positions the navigator to the location before applying the settings
        if let location = location {
            self.go(to: location)
        }
    }

    /// Polling interval to refresh user settings styles
    ///
    /// The polling that we perform to update the styles copes with the fact
    /// that we cannot know when the web view has finished layout. From
    /// empirical observations it appears that the completion speed of that
    /// work is vastly dependent on the version of the OS, probably in
    /// conjunction with performance-related variables such as the CPU load,
    /// age of the device/battery, memory pressure.
    ///
    /// Having too small a value here may cause race conditions inside the
    /// navigator code, causing for example failure to open the navigator to
    /// the intended initial location.
    private let userSettingsStylePollingInterval: TimeInterval = {
        if #available(iOS 14, *) {
            return 0.1
        } else if #available(iOS 13, *) {
            return 0.5
        } else {
            return 2.0
        }
    }()

    
    // MARK: - Pagination and spreads
    
    private let paginationView: PaginationView
    private var spreads: [EPUBSpread] = []

    /// Index of the currently visible spread.
    private var currentSpreadIndex: Int {
        return paginationView.currentIndex
    }

    // Reading order index of the left-most resource in the visible spread.
    private var currentResourceIndex: Int? {
        guard spreads.indices.contains(currentSpreadIndex) else {
            return nil
        }
        
        return publication.readingOrder.firstIndex(withHREF: spreads[currentSpreadIndex].left.href)
    }

    private func reloadSpreads(at locator: Locator? = nil) {
        let isLandscape = (view.bounds.width > view.bounds.height)
        let pageCountPerSpread = EPUBSpread.pageCountPerSpread(for: publication, userSettings: userSettings, isLandscape: isLandscape)
        
        guard
            // Already loaded with the expected amount of spreads.
            spreads.first?.pageCount != pageCountPerSpread,
            on(.load)
        else {
            return
        }

        let locator = locator ?? currentLocation
        spreads = EPUBSpread.makeSpreads(for: publication, readingProgression: readingProgression, pageCountPerSpread: pageCountPerSpread)
        
        let initialIndex: Int = {
            if let href = locator?.href, let foundIndex = spreads.firstIndex(withHref: href) {
                return foundIndex
            } else {
                return 0
            }
        }()
        
        paginationView.reloadAtIndex(initialIndex, location: PageLocation(locator), pageCount: spreads.count, readingProgression: readingProgression) {
            self.on(.loaded)
        }
    }

    
    // MARK: - Navigator
    
    public var currentLocation: Locator? {
        // Returns any pending locator to prevent returning invalid locations while loading it.
        if case let .jumping(pendingLocator) = state {
            return pendingLocator
        }
        
        guard let spreadView = paginationView.currentView as? EPUBSpreadView else {
            return nil
        }
        
        let link = spreadView.spread.leading
        let href = link.href
        let progression = spreadView.progression(in: href)
        
        // The positions are not always available, for example a Readium WebPub doesn't have any
        // unless a Publication Positions Web Service is provided.
        if
            let index = publication.readingOrder.firstIndex(withHREF: href),
            let positionList = Optional(publication.positionsByReadingOrder[index]),
            positionList.count > 0
        {
            // Gets the current locator from the positionList, and fill its missing data.
            let positionIndex = Int(ceil(progression * Double(positionList.count - 1)))
            return positionList[positionIndex].copy(
                title: tableOfContentsTitleByHref[href],
                locations: { $0.progression = progression }
            )
        } else {
            return Locator(link: link).copy(
                locations: { $0.progression = progression }
            )
        }
    }

    /// Last current location notified to the delegate.
    /// Used to avoid sending twice the same location.
    private var notifiedCurrentLocation: Locator?
    
    private lazy var notifyCurrentLocation = execute(
        // If we're not in an `idle` state, we postpone the notification.
        when: { [weak self] in self?.state == .idle },
        pollingInterval: 0.1
    ) { [weak self] in
        guard
            let self = self,
            let delegate = self.delegate,
            let location = self.currentLocation,
            location != self.notifiedCurrentLocation
        else {
            return
        }

        self.notifiedCurrentLocation = location
        delegate.navigator(self, locationDidChange: location)
    }

    public func go(to locator: Locator, animated: Bool, completion: @escaping () -> Void) -> Bool {
        guard
            let spreadIndex = spreads.firstIndex(withHref: locator.href),
            on(.jump(locator))
        else {
            return false
        }
        
        return paginationView.goToIndex(spreadIndex, location: .locator(locator), animated: animated) {
            self.on(.jumped)
            completion()
        }
    }
    
    public func go(to link: Link, animated: Bool, completion: @escaping () -> Void) -> Bool {
        return go(to: Locator(link: link), animated: animated, completion: completion)
    }
    
    public func goForward(animated: Bool, completion: @escaping () -> Void) -> Bool {
        let direction: EPUBSpreadView.Direction = {
            switch readingProgression {
            case .ltr, .ttb, .auto:
                return .right
            case .rtl, .btt:
                return .left
            }
        }()
        return go(to: direction, animated: animated, completion: completion)
    }
    
    public func goBackward(animated: Bool, completion: @escaping () -> Void) -> Bool {
        let direction: EPUBSpreadView.Direction = {
            switch readingProgression {
            case .ltr, .ttb, .auto:
                return .left
            case .rtl, .btt:
                return .right
            }
        }()
        return go(to: direction, animated: animated, completion: completion)
    }

    // MARK: – DecorableNavigator

    private var decorations: [String: [DiffableDecoration]] = [:]

    public var supportedDecorationStyles: Set<Decoration.Style.Id> {
        Set(config.decorationStyles.keys)
    }

    public func apply(decorations: [Decoration], in group: String) {
        let source = self.decorations[group] ?? []
        let target = decorations.map { DiffableDecoration(decoration: $0) }

        self.decorations[group] = target

        if decorations.isEmpty {
            for (_, pageView) in paginationView.loadedViews {
                (pageView as? EPUBSpreadView)?.evaluateScript(
                    "readium.getDecorations('\(group)').clear();"
                )
            }

        } else {
            for (href, changes) in target.changesByHREF(from: source) {
                guard let script = changes.javascript(forGroup: group, styles: config.decorationStyles) else {
                    continue
                }
                loadedSpreadView(forHREF: href)?.evaluateScript(script, inHREF: href)
            }
        }
    }

    private func loadedSpreadView(forHREF href: String) -> EPUBSpreadView? {
        paginationView.loadedViews
            .compactMap { _, view in view as? EPUBSpreadView }
            .first { $0.spread.links.first(withHREF: href) != nil}
    }

    // MARK: – EPUB-specific extensions

    /// Evaluates the given JavaScript on the currently visible HTML resource.
    public func evaluateJavaScript(_ script: String, completion: ((Result<Any, Error>) -> Void)? = nil) {
        guard let spreadView = paginationView.currentView as? EPUBSpreadView else {
            DispatchQueue.main.async {
                completion?(.failure(EPUBError.spreadNotLoaded))
            }
            return
        }
        spreadView.evaluateScript(script, completion: completion)
    }
}

extension EPUBNavigatorViewController: EPUBSpreadViewDelegate {

    func spreadViewDidLoad(_ spreadView: EPUBSpreadView) {
        let decorationStyles = config.decorationStyles.reduce(into: [:]) { styles, item in
            styles[item.key.rawValue] = item.value.json
        }

        guard let stylesJSON = serializeJSONString(decorationStyles) else {
            log(.error, "Can't serialize decoration styles to JSON")
            return
        }
        spreadView.evaluateScript("readium.registerDecorationStyles(\(stylesJSON.replacingOccurrences(of: "\\n", with: " ")));")

        for link in spreadView.spread.links {
            let href = link.href
            for (group, decorations) in decorations {
                let decorations = decorations
                    .filter { $0.decoration.locator.href == href }
                    .map { DecorationChange.add($0.decoration) }

                guard let script = decorations.javascript(forGroup: group, styles: config.decorationStyles) else {
                    continue
                }
                spreadView.evaluateScript(script, inHREF: href)
            }
        }
    }

    func spreadView(_ spreadView: EPUBSpreadView, didTapAt point: CGPoint) {
        // We allow taps in any state, because we should always be able to toggle the navigation bar,
        // even while a locator is pending.
        
        let point = view.convert(point, from: spreadView)
        delegate?.navigator(self, didTapAt: point)
        // FIXME: Deprecated, to be removed at some point.
        delegate?.middleTapHandler()
        
        // Uncomment to debug the coordinates of the tap point.
//        let tapView = UIView(frame: .init(x: 0, y: 0, width: 50, height: 50))
//        view.addSubview(tapView)
//        tapView.backgroundColor = .red
//        tapView.center = point
//        tapView.layer.cornerRadius = 25
//        tapView.layer.masksToBounds = true
//        UIView.animate(withDuration: 0.8, animations: {
//            tapView.alpha = 0
//        }) { _ in
//            tapView.removeFromSuperview()
//        }
    }
    
    func spreadView(_ spreadView: EPUBSpreadView, didTapOnExternalURL url: URL) {
        guard state == .idle else { return }
        
        delegate?.navigator(self, presentExternalURL: url)
    }
    
    func spreadView(_ spreadView: EPUBSpreadView, didTapOnInternalLink href: String, tapData: TapData?) {
        
        // Check to see if this was a noteref link and give delegate the opportunity to display it.
        if
            let tapData = tapData,
            let interactive = tapData.interactiveElement,
            let (note, referrer) = getNoteData(anchor: interactive, href: href),
            let delegate = self.delegate
        {
            if !delegate.navigator(
                self,
                shouldNavigateToNoteAt: Link(href: href, type: "text/html"),
                content: note,
                referrer: referrer
            ) {
                return
            }
        }
            
        go(to: Link(href: href))
    }
    
    /// Checks if the internal link is a noteref, and retrieves both the referring text of the link and the body of the note.
    ///
    /// Uses the navigation href from didTapOnInternalLink because it is normalized to a path within the book,
    /// whereas the anchor tag may have just a hash fragment like `#abc123` which is hard to work with.
    /// We do at least validate to ensure that the two hrefs match.
    ///
    /// Uses `#id` when retrieving the body of the note, not `aside#id` because it may be a `<section>`.
    /// See https://idpf.github.io/epub-vocabs/structure/#footnotes
    /// and http://kb.daisy.org/publishing/docs/html/epub-type.html#ex
    func getNoteData(anchor: String, href: String) -> (String, String)? {
        do {
            let doc = try parse(anchor)
            guard let link = try doc.select("a[epub:type=noteref]").first() else { return nil }
            
            let anchorHref = try link.attr("href")
            guard href.hasSuffix(anchorHref) else { return nil}
            
            let hashParts = href.split(separator: "#")
            guard hashParts.count == 2 else {
                log(.error, "Could not find hash in link \(href)")
                return nil
            }
            let id = String(hashParts[1])
            var withoutFragment = String(hashParts[0])
            if withoutFragment.hasPrefix("/") {
                withoutFragment = String(withoutFragment.dropFirst())
            }
            
            guard let base = publication.baseURL else {
                log(.error, "Couldn't get publication base URL")
                return nil
            }
            
            let absolute = base.appendingPathComponent(withoutFragment)
            
            log(.debug, "Fetching note contents from \(absolute.absoluteString)")
            let contents = try String(contentsOf: absolute)
            let document = try parse(contents)
            
            guard let aside = try document.select("#\(id)").first() else {
                log(.error, "Could not find the element '#\(id)' in document \(absolute)")
                return nil
            }
            
            return (try aside.html(), try link.html())
            
        } catch {
            log(.error, "Caught error while getting note content: \(error)")
            return nil
        }
    }

    func spreadView(_ spreadView: EPUBSpreadView, didActivateDecoration id: Decoration.Id, inGroup group: String) {
        guard let decoration: Decoration = decorations[group]?
            .first(where: { $0.decoration.id == id })
            .map({ $0.decoration })
        else {
            return
        }

        log(.info, "Activated decoration: \(decoration)")
    }

    func spreadViewPagesDidChange(_ spreadView: EPUBSpreadView) {
        if paginationView.currentView == spreadView {
            notifyCurrentLocation()
        }
    }
    
    func spreadView(_ spreadView: EPUBSpreadView, present viewController: UIViewController) {
        present(viewController, animated: true)
    }

}

extension EPUBNavigatorViewController: EditingActionsControllerDelegate {
    
    func editingActionsDidPreventCopy(_ editingActions: EditingActionsController) {
        delegate?.navigator(self, presentError: .copyForbidden)
        // FIXME: Deprecated, to be removed at some point.
        delegate?.presentError(.copyForbidden)
    }
    
}

extension EPUBNavigatorViewController: PaginationViewDelegate {
    
    func paginationView(_ paginationView: PaginationView, pageViewAtIndex index: Int) -> (UIView & PageView)? {
        let spread = spreads[index]
        let spreadViewType = (spread.layout == .fixed) ? EPUBFixedSpreadView.self : EPUBReflowableSpreadView.self
        let spreadView = spreadViewType.init(
            publication: publication,
            spread: spread,
            resourcesURL: resourcesURL,
            readingProgression: readingProgression,
            userSettings: userSettings,
            scripts: [],
            animatedLoad: false,  // FIXME: custom animated
            editingActions: editingActions,
            contentInset: config.contentInset
        )
        spreadView.delegate = self

        let userContentController = spreadView.webView.configuration.userContentController
        delegate?.navigator(self, setupUserScripts: userContentController)

        return spreadView
    }
    
    func paginationViewDidUpdateViews(_ paginationView: PaginationView) {
        // notice that you should set the delegate before you load views
        // otherwise, when open the publication, you may miss the first invocation
        notifyCurrentLocation()

        // FIXME: Deprecated, to be removed at some point.
        if let currentResourceIndex = currentResourceIndex {
            delegate?.didChangedDocumentPage(currentDocumentIndex: currentResourceIndex)
        }
    }

    func paginationView(_ paginationView: PaginationView, positionCountAtIndex index: Int) -> Int {
        return spreads[index].positionCount(in: publication)
    }
}


// MARK: - Deprecated

@available(*, unavailable, renamed: "EPUBNavigatorViewController")
public typealias NavigatorViewController = EPUBNavigatorViewController

@available(*, unavailable, message: "Use the `animated` parameter of `goTo` functions instead")
public enum PageTransition {
    case none
    case animated
}

extension EPUBNavigatorViewController {
    
    /// This initializer is deprecated.
    /// `license` is not needed anymore.
    @available(*, unavailable, renamed: "init(publication:initialLocation:resourcesServer:config:)")
    public convenience init(publication: Publication, license: DRMLicense?, initialLocation: Locator? = nil, resourcesServer: ResourcesServer, config: Configuration = .init()) {
        self.init(publication: publication, initialLocation: initialLocation, resourcesServer: resourcesServer, config: config)
    }
        
    /// This initializer is deprecated.
    /// Replace `pageTransition` by the `animated` property of the `goTo` functions.
    /// Replace `disableDragAndDrop` by `EditingAction.copy`, since drag and drop is equivalent to copy.
    /// Replace `initialIndex` and `initialProgression` by `initialLocation`.
    @available(*, unavailable, renamed: "init(publication:initialLocation:resourcesServer:config:)")
    public convenience init(for publication: Publication, license: DRMLicense? = nil, initialIndex: Int, initialProgression: Double?, pageTransition: PageTransition = .none, disableDragAndDrop: Bool = false, editingActions: [EditingAction] = EditingAction.defaultActions, contentInset: [UIUserInterfaceSizeClass: EPUBContentInsets]? = nil) {
        fatalError("This initializer is not available anymore.")
    }
    
    /// This initializer is deprecated.
    /// Use the new Configuration object.
    @available(*, unavailable, renamed: "init(publication:license:initialLocation:resourcesServer:config:)")
    public convenience init(publication: Publication, license: DRMLicense? = nil, initialLocation: Locator? = nil, editingActions: [EditingAction] = EditingAction.defaultActions, contentInset: [UIUserInterfaceSizeClass: EPUBContentInsets]? = nil, resourcesServer: ResourcesServer) {
        var config = Configuration()
        config.editingActions = editingActions
        if let contentInset = contentInset {
            config.contentInset = contentInset
        }
        self.init(publication: publication, initialLocation: initialLocation, resourcesServer: resourcesServer, config: config)
    }

    @available(*, unavailable, message: "Use the `animated` parameter of `goTo` functions instead")
    public var pageTransition: PageTransition {
        get { return .none }
        set {}
    }
    
    @available(*, unavailable, message: "Bookmark model is deprecated, use your own model and `currentLocation`")
    public var currentPosition: Bookmark? { nil }

    @available(*, unavailable, message: "Use `publication.readingOrder` instead")
    public func getReadingOrder() -> [Link] { return publication.readingOrder }
    
    @available(*, unavailable, message: "Use `publication.tableOfContents` instead")
    public func getTableOfContents() -> [Link] { return publication.tableOfContents }

    @available(*, unavailable, renamed: "go(to:)")
    public func displayReadingOrderItem(at index: Int) {}
    
    @available(*, unavailable, renamed: "go(to:)")
    public func displayReadingOrderItem(at index: Int, progression: Double) {}
    
    @available(*, unavailable, renamed: "go(to:)")
    public func displayReadingOrderItem(with href: String) -> Int? { nil }
    
}<|MERGE_RESOLUTION|>--- conflicted
+++ resolved
@@ -62,7 +62,7 @@
         /// Then, implement the selector in one of your classes in the responder chain. Typically, in the
         /// `UIViewController` wrapping the `EPUBNavigatorViewController`.
         public var editingActions: [EditingAction]
-        
+
         /// Content insets used to add some vertical margins around reflowable EPUB publications.
         /// The insets can be configured for each size class to allow smaller margins on compact
         /// screens.
@@ -74,17 +74,12 @@
         /// Number of positions (as in `Publication.positionList`) to preload after the current page.
         public var preloadNextPositionCount: Int
 
+        /// Supported decoration styles.
+        public var decorationStyles: [Decoration.Style.Id: HTMLDecorationTemplate]
+
         /// Logs the state changes when true.
-<<<<<<< HEAD
-        public var debugState = false
-
-        /// Supported decoration styles.
-        public var decorationStyles = HTMLDecorationTemplate.defaultStyles()
-
-        public init() {}
-=======
         public var debugState: Bool
-        
+
         public init(
             editingActions: [EditingAction] = EditingAction.defaultActions,
             contentInset: [UIUserInterfaceSizeClass: EPUBContentInsets] = [
@@ -93,15 +88,16 @@
             ],
             preloadPreviousPositionCount: Int = 2,
             preloadNextPositionCount: Int = 6,
+            decorationStyles: [Decoration.Style.Id: HTMLDecorationTemplate] = HTMLDecorationTemplate.defaultStyles(),
             debugState: Bool = false
         ) {
             self.editingActions = editingActions
             self.contentInset = contentInset
             self.preloadPreviousPositionCount = preloadPreviousPositionCount
             self.preloadNextPositionCount = preloadNextPositionCount
+            self.decorationStyles = decorationStyles
             self.debugState = debugState
         }
->>>>>>> c9f91497
     }
 
     public weak var delegate: EPUBNavigatorDelegate? {
