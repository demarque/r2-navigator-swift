--- conflicted
+++ resolved
@@ -178,11 +178,8 @@
     private let resourcesURL: URL?
 
     public init(publication: Publication, initialLocation: Locator? = nil, resourcesServer: ResourcesServer, config: Configuration = .init()) {
-<<<<<<< HEAD
-=======
         assert(!publication.isRestricted, "The provided publication is restricted. Check that any DRM was properly unlocked using a Content Protection.")
         
->>>>>>> e13927e0
         self.publication = publication
         self.editingActions = EditingActionsController(actions: config.editingActions, rights: publication.rights)
         self.userSettings = UserSettings()
