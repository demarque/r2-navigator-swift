--- conflicted
+++ resolved
@@ -21,12 +21,9 @@
     /// Called when the user tapped on an internal link.
     func spreadView(_ spreadView: EPUBSpreadView, didTapOnInternalLink href: String, tapData: TapData?)
 
-<<<<<<< HEAD
     /// Called when the user tapped on a decoration.
     func spreadView(_ spreadView: EPUBSpreadView, didActivateDecoration id: Decoration.Id, inGroup group: String)
 
-=======
->>>>>>> 33a0ebf1
     /// Called when the pages visible in the spread changed.
     func spreadViewPagesDidChange(_ spreadView: EPUBSpreadView)
     
