--- conflicted
+++ resolved
@@ -103,20 +103,6 @@
         disableJSMessages()
     }
 
-<<<<<<< HEAD
-    func makeScripts() -> [WKUserScript] { [] }
-
-    var menuItems: [UIMenuItem] {
-        [
-            UIMenuItem(
-                title: R2NavigatorLocalizedString("EditingAction.share"),
-                action: #selector(shareSelection)
-            ),
-        ]
-    }
-
-=======
->>>>>>> 3289f3ff
     func setupWebView() {
         scrollView.alpha = 0
         
