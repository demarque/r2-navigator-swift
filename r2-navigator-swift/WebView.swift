--- conflicted
+++ resolved
@@ -125,11 +125,7 @@
     
     var sizeObservation: NSKeyValueObservation?
 
-<<<<<<< HEAD
-    init(frame: CGRect, initialLocation: BinaryLocation, pageTransition: PageTransition = .none, editingActions: [EditingAction] = []) {
-=======
-    init(frame: CGRect, initialLocation: BinaryLocation, pageTransition: PageTransition = .none, disableDragAndDrop: Bool = false) {
->>>>>>> 13662662
+    init(frame: CGRect, initialLocation: BinaryLocation, pageTransition: PageTransition = .none, disableDragAndDrop: Bool = false, editingActions: [EditingAction] = []) {
         self.initialLocation = initialLocation
         self.pageTransition = pageTransition
         self.editingActions = editingActions
