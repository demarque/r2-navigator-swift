--- conflicted
+++ resolved
@@ -14,7 +14,6 @@
 		CA26EF7E22803FE90011653E /* VisualNavigator.swift in Sources */ = {isa = PBXBuildFile; fileRef = CA26EF7D22803FE90011653E /* VisualNavigator.swift */; };
 		CA479DC3226493570053445E /* UIView.swift in Sources */ = {isa = PBXBuildFile; fileRef = CA479DC2226493570053445E /* UIView.swift */; };
 		CA479DC52264AEA20053445E /* UIColor.swift in Sources */ = {isa = PBXBuildFile; fileRef = CA479DC42264AEA20053445E /* UIColor.swift */; };
-<<<<<<< HEAD
 		CA4CF4DD25CDAC50005DD935 /* Fuzi.xcframework in Frameworks */ = {isa = PBXBuildFile; fileRef = CA4CF4D925CDAC50005DD935 /* Fuzi.xcframework */; };
 		CA4CF4DE25CDAC50005DD935 /* Minizip.xcframework in Frameworks */ = {isa = PBXBuildFile; fileRef = CA4CF4DA25CDAC50005DD935 /* Minizip.xcframework */; };
 		CA4CF4DF25CDAC50005DD935 /* SwiftSoup.xcframework in Frameworks */ = {isa = PBXBuildFile; fileRef = CA4CF4DB25CDAC50005DD935 /* SwiftSoup.xcframework */; };
@@ -22,10 +21,8 @@
 		CA62EFC825EFE8590016828A /* MediaNavigator.swift in Sources */ = {isa = PBXBuildFile; fileRef = CA62EFC725EFE8590016828A /* MediaNavigator.swift */; };
 		CA62EFD025EFE9F30016828A /* PublicationMediaLoader.swift in Sources */ = {isa = PBXBuildFile; fileRef = CA62EFCE25EFE9F30016828A /* PublicationMediaLoader.swift */; };
 		CA62EFD125EFE9F30016828A /* AudiobookNavigator.swift in Sources */ = {isa = PBXBuildFile; fileRef = CA62EFCF25EFE9F30016828A /* AudiobookNavigator.swift */; };
-=======
 		CA7B7791263AB7F600260838 /* SwiftSoup.framework in Frameworks */ = {isa = PBXBuildFile; fileRef = CA7B7790263AB7F600260838 /* SwiftSoup.framework */; };
 		CA7B7795263AB7FD00260838 /* R2Shared.framework in Frameworks */ = {isa = PBXBuildFile; fileRef = CA7B7794263AB7FD00260838 /* R2Shared.framework */; };
->>>>>>> 8bf969bc
 		CA90372122D8C94C00D4C86F /* fxl-spread-one.html in Resources */ = {isa = PBXBuildFile; fileRef = CA90371F22D8C94C00D4C86F /* fxl-spread-one.html */; };
 		CA90372222D8C94C00D4C86F /* fxl-spread-two.html in Resources */ = {isa = PBXBuildFile; fileRef = CA90372022D8C94C00D4C86F /* fxl-spread-two.html */; };
 		CA94292122BCF97700305CDB /* Static in Resources */ = {isa = PBXBuildFile; fileRef = CA94292022BCF97700305CDB /* Static */; };
@@ -60,7 +57,6 @@
 		CA26EF7D22803FE90011653E /* VisualNavigator.swift */ = {isa = PBXFileReference; lastKnownFileType = sourcecode.swift; path = VisualNavigator.swift; sourceTree = "<group>"; };
 		CA479DC2226493570053445E /* UIView.swift */ = {isa = PBXFileReference; lastKnownFileType = sourcecode.swift; path = UIView.swift; sourceTree = "<group>"; };
 		CA479DC42264AEA20053445E /* UIColor.swift */ = {isa = PBXFileReference; lastKnownFileType = sourcecode.swift; path = UIColor.swift; sourceTree = "<group>"; };
-<<<<<<< HEAD
 		CA4CF4D925CDAC50005DD935 /* Fuzi.xcframework */ = {isa = PBXFileReference; lastKnownFileType = wrapper.xcframework; name = Fuzi.xcframework; path = Carthage/Build/Fuzi.xcframework; sourceTree = "<group>"; };
 		CA4CF4DA25CDAC50005DD935 /* Minizip.xcframework */ = {isa = PBXFileReference; lastKnownFileType = wrapper.xcframework; name = Minizip.xcframework; path = Carthage/Build/Minizip.xcframework; sourceTree = "<group>"; };
 		CA4CF4DB25CDAC50005DD935 /* SwiftSoup.xcframework */ = {isa = PBXFileReference; lastKnownFileType = wrapper.xcframework; name = SwiftSoup.xcframework; path = Carthage/Build/SwiftSoup.xcframework; sourceTree = "<group>"; };
@@ -68,10 +64,8 @@
 		CA62EFC725EFE8590016828A /* MediaNavigator.swift */ = {isa = PBXFileReference; fileEncoding = 4; lastKnownFileType = sourcecode.swift; path = MediaNavigator.swift; sourceTree = "<group>"; };
 		CA62EFCE25EFE9F30016828A /* PublicationMediaLoader.swift */ = {isa = PBXFileReference; fileEncoding = 4; lastKnownFileType = sourcecode.swift; path = PublicationMediaLoader.swift; sourceTree = "<group>"; };
 		CA62EFCF25EFE9F30016828A /* AudiobookNavigator.swift */ = {isa = PBXFileReference; fileEncoding = 4; lastKnownFileType = sourcecode.swift; path = AudiobookNavigator.swift; sourceTree = "<group>"; };
-=======
 		CA7B7790263AB7F600260838 /* SwiftSoup.framework */ = {isa = PBXFileReference; explicitFileType = wrapper.framework; path = SwiftSoup.framework; sourceTree = BUILT_PRODUCTS_DIR; };
 		CA7B7794263AB7FD00260838 /* R2Shared.framework */ = {isa = PBXFileReference; explicitFileType = wrapper.framework; path = R2Shared.framework; sourceTree = BUILT_PRODUCTS_DIR; };
->>>>>>> 8bf969bc
 		CA90371F22D8C94C00D4C86F /* fxl-spread-one.html */ = {isa = PBXFileReference; fileEncoding = 4; lastKnownFileType = text.html; path = "fxl-spread-one.html"; sourceTree = "<group>"; };
 		CA90372022D8C94C00D4C86F /* fxl-spread-two.html */ = {isa = PBXFileReference; fileEncoding = 4; lastKnownFileType = text.html; path = "fxl-spread-two.html"; sourceTree = "<group>"; };
 		CA94292022BCF97700305CDB /* Static */ = {isa = PBXFileReference; lastKnownFileType = folder; path = Static; sourceTree = "<group>"; };
